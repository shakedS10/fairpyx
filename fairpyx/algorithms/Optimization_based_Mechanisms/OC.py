"""
    "Optimization-based Mechanisms for the Course Allocation Problem", by Hoda Atef Yekta, Robert Day (2020)
     https://doi.org/10.1287/ijoc.2018.0849

    Programmer: Tamar Bar-Ilan, Moriya Ester Ohayon, Ofek Kats
"""

import cvxpy
import concurrent.futures
import time
from fairpyx import Instance, AllocationBuilder, ExplanationLogger
import logging
import cvxpy as cp
import numpy as np
import fairpyx.algorithms.Optimization_based_Mechanisms.optimal_functions as optimal
logger = logging.getLogger(__name__)


def OC_function(alloc: AllocationBuilder, explanation_logger: ExplanationLogger = ExplanationLogger()):
    """
    Algorethem 5: Allocate the given items to the given agents using the OC protocol.

    in the OC algorithm for CAP, we maximize ordinal utility followed by maximizing cardinal utility among rank-maximal
    solutions, performing this two-part optimization once for the whole market.

    :param alloc: an allocation builder, which tracks the allocation and the remaining capacity for items and agents of
     the fair course allocation problem(CAP).

    >>> from fairpyx.adaptors import divide
    >>> s1 = {"c1": 44, "c2": 39, "c3": 17}
    >>> s2 = {"c1": 50, "c2": 45, "c3": 5}
    >>> agent_capacities = {"s1": 2, "s2": 2}                                 # 4 seats required
    >>> course_capacities = {"c1": 2, "c2": 1, "c3": 2}                       # 5 seats available
    >>> valuations = {"s1": s1, "s2": s2}
    >>> instance = Instance(agent_capacities=agent_capacities, item_capacities=course_capacities, valuations=valuations)
    >>> divide(OC_function, instance=instance)
    {'s1': ['c1', 'c3'], 's2': ['c1', 'c2']}
    """

    startime = time.time()
    explanation_logger.info("\nAlgorithm OC starts.\n")

    x = cvxpy.Variable((len(alloc.remaining_items()), len(alloc.remaining_agents())), boolean=True)

    rank_mat = optimal.createRankMat(alloc,logger)

    sum_rank = optimal.sumOnRankMat(alloc, rank_mat, x)

    objective_Z1 = cp.Maximize(sum_rank)

    constraints_Z1 = optimal.notExceedtheCapacity(x,alloc) + optimal.numberOfCourses(x, alloc, alloc.remaining_agent_capacities)

    problem = cp.Problem(objective_Z1, constraints=constraints_Z1)
    result_Z1 = problem.solve()
    logger.info("result_Z1 - the optimum ranking: %d", result_Z1)

    x = cvxpy.Variable((len(alloc.remaining_items()), len(alloc.remaining_agents())), boolean=True)  # Is there a func which zero all the matrix?

    objective_Z2 = cp.Maximize(cp.sum([alloc.effective_value(student, course) * x[j, i]
                                        for j, course in enumerate(alloc.remaining_items())
                                        for i, student in enumerate(alloc.remaining_agents())
                                        if (student, course) not in alloc.remaining_conflicts]))

    # condition number 19:
    constraints_Z2 = optimal.notExceedtheCapacity(x, alloc) + optimal.numberOfCourses(x, alloc, alloc.remaining_agent_capacities)

    constraints_Z2.append(sum_rank == result_Z1)

    list_courses = []
    for course in alloc.remaining_items():
        list_courses.append(course)

    logger.info("type(alloc.instance.item_conflicts) = %s ", type(alloc.instance.item_conflicts))
    logger.info("alloc.remaining_conflicts = %s ", alloc.remaining_conflicts)
    logger.info("alloc.remaining_instance().item_conflicts(c1) = %s ", alloc.remaining_instance().item_conflicts("c1"))

    #with concurrent.futures.ThreadPoolExecutor(max_workers=4) as executor:

    for course in alloc.remaining_items():
        list_of_conflict = alloc.remaining_instance().item_conflicts(course)

        for course2 in list_of_conflict:
            index_c1 = list_courses.index(course)
            index_c2 = list_courses.index(course2)
            for i in range(len(alloc.remaining_agents())):
                constraints_Z2.append(x[index_c1, i] + x[index_c2, i] <= 1)

    try:
        problem = cp.Problem(objective_Z2, constraints=constraints_Z2)
        result_Z2 = problem.solve()
        logger.info("result_Z2 - the optimum bids: %d", result_Z2)

        # Check if the optimization problem was successfully solved
        if result_Z2 is not None:
            optimal.give_items_according_to_allocation_matrix(alloc, x, logger)
            #optimal.give_items_according_to_allocation_matrix_threaded(alloc, x, logger, executor, num_threads=4)

            optimal_value = problem.value
            explanation_logger.info("Optimal Objective Value:", optimal_value)
            # Now you can use this optimal value for further processing
        else:
            explanation_logger.info("Solver failed to find a solution or the problem is infeasible/unbounded.")
            raise ValueError("Solver failed to find a solution or the problem is infeasible/unbounded.")

    except Exception as e:
        explanation_logger.info("Solver failed: %s", str(e))
        logger.error("An error occurred: %s", str(e))
        raise

    logger.info("time: %s", time.time()-startime)

if __name__ == "__main__":
    import doctest, sys
    print("\n", doctest.testmod(), "\n")

<<<<<<< HEAD
    #logger.addHandler(logging.StreamHandler())
    #logger.setLevel(logging.INFO)

    #from fairpyx.adaptors import divide
=======
    logger.addHandler(logging.StreamHandler())
    logger.setLevel(logging.INFO)
    import fairpyx
    from fairpyx.adaptors import divide
>>>>>>> 084d2811
    # s1 = {"c1": 40, "c2": 20, "c3": 10, "c4": 30}
    # s2 = {"c1": 6, "c2": 20, "c3": 70, "c4": 4}
    # s3 = {"c1": 9, "c2": 20, "c3": 21, "c4": 50}
    # s4 = {"c1": 25, "c2": 5, "c3": 15, "c4": 55}
    # s5 = {"c1": 5, "c2": 90, "c3": 3, "c4": 2}
    # instance = Instance(
    #     agent_capacities={"s1": 2, "s2": 2, "s3": 2, "s4": 2, "s5": 2},
    #     item_capacities={"c1": 3, "c2": 2, "c3": 2, "c4": 2},
    #     valuations={"s1": s1, "s2": s2, "s3": s3, "s4": s4, "s5": s5}
    # )
    # divide(OC_function, instance=instance)

    #s1 = {"c1": 400, "c2": 150, "c3": 230, "c4": 200, "c5": 20}
    #s2 = {"c1": 245, "c2": 252, "c3": 256, "c4": 246, "c5": 1}
    #s3 = {"c1": 243, "c2": 230, "c3": 240, "c4": 245, "c5": 42}
    #s4 = {"c1": 251, "c2": 235, "c3": 242, "c4": 201, "c5": 71}
    #instance = Instance(
    #    agent_capacities={"s1": 3, "s2": 3, "s3": 3, "s4": 3},
    #    item_capacities={"c1": 2, "c2": 3, "c3": 3, "c4": 2, "c5": 2},
    #    item_conflicts={"c1": ['c4'], "c4": ['c1']},
    #    valuations={"s1": s1, "s2": s2, "s3": s3, "s4": s4}
    #)
<<<<<<< HEAD
    #divide(OC_function, instance=instance)
=======

    #divide(OC_function, instance=instance)

    np.random.seed(2)
    instance = fairpyx.Instance.random_uniform(
        num_of_agents=70, num_of_items=10, normalized_sum_of_values=100,
        agent_capacity_bounds=[2, 6],
        item_capacity_bounds=[20, 40],
        item_base_value_bounds=[1, 1000],
        item_subjective_ratio_bounds=[0.5, 1.5]
    )
    allocation = divide(OC_function, instance=instance)
>>>>>>> 084d2811
<|MERGE_RESOLUTION|>--- conflicted
+++ resolved
@@ -26,16 +26,16 @@
     :param alloc: an allocation builder, which tracks the allocation and the remaining capacity for items and agents of
      the fair course allocation problem(CAP).
 
-    >>> from fairpyx.adaptors import divide
-    >>> s1 = {"c1": 44, "c2": 39, "c3": 17}
-    >>> s2 = {"c1": 50, "c2": 45, "c3": 5}
-    >>> agent_capacities = {"s1": 2, "s2": 2}                                 # 4 seats required
-    >>> course_capacities = {"c1": 2, "c2": 1, "c3": 2}                       # 5 seats available
-    >>> valuations = {"s1": s1, "s2": s2}
-    >>> instance = Instance(agent_capacities=agent_capacities, item_capacities=course_capacities, valuations=valuations)
-    >>> divide(OC_function, instance=instance)
-    {'s1': ['c1', 'c3'], 's2': ['c1', 'c2']}
-    """
+    # >>> from fairpyx.adaptors import divide
+    # >>> s1 = {"c1": 44, "c2": 39, "c3": 17}
+    # >>> s2 = {"c1": 50, "c2": 45, "c3": 5}
+    # >>> agent_capacities = {"s1": 2, "s2": 2}                                 # 4 seats required
+    # >>> course_capacities = {"c1": 2, "c2": 1, "c3": 2}                       # 5 seats available
+    # >>> valuations = {"s1": s1, "s2": s2}
+    # >>> instance = Instance(agent_capacities=agent_capacities, item_capacities=course_capacities, valuations=valuations)
+    # >>> divide(OC_function, instance=instance)
+    # {'s1': ['c1', 'c3'], 's2': ['c1', 'c2']}
+    # """
 
     startime = time.time()
     explanation_logger.info("\nAlgorithm OC starts.\n")
@@ -112,18 +112,12 @@
 if __name__ == "__main__":
     import doctest, sys
     print("\n", doctest.testmod(), "\n")
+    # sys.exit(1)
 
-<<<<<<< HEAD
-    #logger.addHandler(logging.StreamHandler())
-    #logger.setLevel(logging.INFO)
-
-    #from fairpyx.adaptors import divide
-=======
     logger.addHandler(logging.StreamHandler())
     logger.setLevel(logging.INFO)
     import fairpyx
     from fairpyx.adaptors import divide
->>>>>>> 084d2811
     # s1 = {"c1": 40, "c2": 20, "c3": 10, "c4": 30}
     # s2 = {"c1": 6, "c2": 20, "c3": 70, "c4": 4}
     # s3 = {"c1": 9, "c2": 20, "c3": 21, "c4": 50}
@@ -146,9 +140,6 @@
     #    item_conflicts={"c1": ['c4'], "c4": ['c1']},
     #    valuations={"s1": s1, "s2": s2, "s3": s3, "s4": s4}
     #)
-<<<<<<< HEAD
-    #divide(OC_function, instance=instance)
-=======
 
     #divide(OC_function, instance=instance)
 
@@ -161,4 +152,3 @@
         item_subjective_ratio_bounds=[0.5, 1.5]
     )
     allocation = divide(OC_function, instance=instance)
->>>>>>> 084d2811
